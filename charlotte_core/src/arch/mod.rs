--- conflicted
+++ resolved
@@ -25,9 +25,6 @@
     })
 });
 
-<<<<<<< HEAD
-#[allow(unused)]
-=======
 pub trait MemoryMap {
     type Error;
     type Flags;
@@ -116,7 +113,6 @@
     pub paging: PagingParams,
 }
 
->>>>>>> 364ae37b
 pub trait Api {
     type Api: Api;
     type DebugLogger: Write;
@@ -171,15 +167,9 @@
 }
 
 impl Write for Logger {
-<<<<<<< HEAD
-    fn write_str(&mut self, s: &str) -> Result {
-        write!(self.logger, "{s}").unwrap();
-        write!(CONSOLE.lock(), "{s}").unwrap();
-=======
     fn write_str(&mut self, s: &str) -> fmt::Result {
         write!(self.logger, "{}", s).unwrap();
         write!(CONSOLE.lock(), "{}", s).unwrap();
->>>>>>> 364ae37b
         Ok(())
     }
 }
