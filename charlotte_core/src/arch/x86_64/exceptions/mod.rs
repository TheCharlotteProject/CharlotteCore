--- conflicted
+++ resolved
@@ -108,12 +108,8 @@
 
     writeln!(
         &mut logger,
-<<<<<<< HEAD
-        "A page fault has occurred with error code {error_code:x}"
-=======
         "A page fault has occurred with error code {:32b}",
         error_code
->>>>>>> 364ae37b
     )
     .ignore();
 }
